/**
 * @fileoverview ColumnProcessor - プロンプトグループベースの順次処理システム
 * 
 * 特徴:
 * - プロンプトグループごとにタスクリストを生成して処理
 * - 前の列の結果を次の列のプロンプトに反映
 * - 3種類AI対応（並列実行）
 * - 3つずつウィンドウを使って並列処理
 */

import { AITaskExecutor } from '../../core/ai-task-executor.js';
import { aiUrlManager } from '../../core/ai-url-manager.js';

export default class ColumnProcessor {
  constructor(logger = console) {
    this.logger = logger;
    this.spreadsheetData = null;
    this.aiTaskExecutor = new AITaskExecutor(logger);
    this.activeWindows = new Map(); // タスク位置ごとのウィンドウ情報 (0,1,2)
    this.completed = [];
    this.failed = [];
  }

  /**
   * タスクリストを処理（TaskGeneratorV2で生成済み、行制御・列制御適用済み）
   * @param {TaskList} taskList - タスクリスト
   * @param {Object} spreadsheetData - スプレッドシートデータ
   * @returns {Promise<Object>} 処理結果
   */
  async processTaskList(taskList, spreadsheetData) {
    this.logger.log('[ColumnProcessor] 🚀 タスクリスト処理開始', {
      タスク数: taskList.tasks.length,
      行制御・列制御: '適用済み'
    });
    this.spreadsheetData = spreadsheetData;
    
    const startTime = Date.now();
    
    // 作業開始時に拡張機能ウィンドウを右下に移動
    await this.moveExtensionWindowToBottomRight();
    
    // タスクをグループ化（同じ行のタスクをまとめる）
    const taskGroups = this.groupTasksByRow(taskList.tasks);
    this.logger.log(`[ColumnProcessor] 📊 タスクグループ数: ${taskGroups.length}`);
    
    // グループごとに処理（3つずつ並列処理）
    for (const group of taskGroups) {
      await this.executeTaskGroup(group);
    }
    
    // 全ウィンドウを閉じる
    await this.closeAllWindows();
    
    const totalTime = Math.round((Date.now() - startTime) / 1000);
    
    return {
      success: true,
      total: this.completed.length + this.failed.length,
      completed: this.completed.length,
      failed: this.failed.length,
      totalTime: `${totalTime}秒`,
      processedTasks: taskList.tasks.length
    };
  }
  
  /**
   * タスクを行ごとにグループ化
   * @param {Array} tasks - タスクリスト
   * @returns {Array} グループ化されたタスク
   */
  groupTasksByRow(tasks) {
    const groups = [];
    const rowMap = new Map();
    
    // 行ごとにタスクをグループ化
    for (const task of tasks) {
      const rowKey = task.row;
      if (!rowMap.has(rowKey)) {
        rowMap.set(rowKey, []);
      }
      rowMap.get(rowKey).push(task);
    }
    
    // グループを配列に変換
    for (const [row, rowTasks] of rowMap) {
      groups.push({
        row: row,
        tasks: rowTasks
      });
    }
    
    return groups;
  }
  
  /**
   * タスクグループを実行（3つずつ並列処理）
   * @param {Object} group - タスクグループ
   */
  async executeTaskGroup(group) {
    this.logger.log(`[ColumnProcessor] 📋 行${group.row}のタスク処理開始 (${group.tasks.length}タスク)`);
    
    // 3つずつバッチ処理
    for (let i = 0; i < group.tasks.length; i += 3) {
      const batch = group.tasks.slice(i, Math.min(i + 3, group.tasks.length));
      this.logger.log(`[ColumnProcessor] 🎯 バッチ処理開始: ${batch.length}タスク`);
      
      // 各タスクのプロンプトを事前に準備
      const taskDataList = [];
      for (let taskIndex = 0; taskIndex < batch.length; taskIndex++) {
        const task = batch[taskIndex];
        
        // タスクからプロンプトを取得（TaskGeneratorV2では空なので動的取得）
        const prompt = await this.fetchPromptFromTask(task);
        if (!prompt) {
          this.logger.warn(`[ColumnProcessor] ⚠️ プロンプトが空: ${task.column}${task.row}`);
          this.failed.push(task.id);
          continue;
        }
        
        // セル位置をプロンプトの冒頭に追加
        const cellPosition = `${task.column}${task.row}`;
        const promptWithPosition = `【現在${cellPosition}セルを処理中です】

${prompt}`;
        
        taskDataList.push({
          task: task,
          prompt: promptWithPosition,
          model: task.model,
          func: task.function,
          taskIndex: taskIndex,
<<<<<<< HEAD
          aiType: aiUrlManager.getDisplayName(task.aiType)
=======
          aiType: task.multiAI ? task.aiType : this.normalizeAIType(task.aiType)
>>>>>>> 55e4328a
        });
      }
      
      // すべてのウィンドウを同時に開く（並列処理）
      this.logger.log(`[ColumnProcessor] 🚀 ${taskDataList.length}個のウィンドウを並列で開きます`);
      
      const windowPromises = taskDataList.map(async (data) => {
        const tabId = await this.createNewWindow(data.aiType, data.taskIndex);
        if (!tabId) {
          this.logger.error(`[ColumnProcessor] ウィンドウ作成失敗: ${data.task.column}${data.task.row}`);
          this.failed.push(data.task.id);
          return null;
        }
        return { ...data, tabId };
      });
      
      const windows = await Promise.all(windowPromises);
      const validWindows = windows.filter(w => w !== null);
      
      // 5秒ずつずらして送信
      const promises = [];
      for (let i = 0; i < validWindows.length; i++) {
        const window = validWindows[i];
        
        // 送信を遅延実行
        const delayedExecution = (async () => {
          await this.delay(i * 5000);
          return this.executeTaskFromList(window.task, window.prompt, window.model, window.func, window.taskIndex, window.tabId);
        })();
        
        promises.push(delayedExecution);
      }
      
      // バッチ内の全タスクの完了を待つ
      await Promise.allSettled(promises);
      
      this.logger.log(`[ColumnProcessor] ✅ バッチ処理完了`);
      
      // 次のバッチまで少し待機
      if (i + 3 < group.tasks.length) {
        await this.delay(2000);
      }
    }
  }
  
  /**
   * タスクからプロンプトを取得
   * @param {Task} task - タスク
   * @returns {Promise<string>} プロンプト
   */
  async fetchPromptFromTask(task) {
    try {
      const prompts = [];
      
      // 各プロンプト列から値を取得
      for (const colInfo of task.promptColumns) {
        const colIndex = typeof colInfo === 'object' ? colInfo.index : colInfo;
        const rowIndex = task.row - 1; // 行番号は1ベースなので0ベースに変換
        const value = this.getCellValue(rowIndex, colIndex);
        if (value && value.trim()) {
          prompts.push(value.trim());
        }
      }
      
      // プロンプトを連結
      return prompts.join('\n\n');
      
    } catch (error) {
      this.logger.error(`[ColumnProcessor] プロンプト取得エラー:`, error);
      return null;
    }
  }
  
  /**
   * タスクリストからのタスクを実行
   * @param {Task} task - タスク
   * @param {string} prompt - プロンプト
   * @param {string} model - モデル
   * @param {string} func - 機能
   * @param {number} taskPosition - タスク位置（0,1,2）
   * @param {number} tabId - タブID
   */
  async executeTaskFromList(task, prompt, model, func, taskPosition = 0, tabId = null) {
    const taskKey = `${task.column}${task.row}`;
    let windowId = null;
    
    try {
      this.logger.log(`[ColumnProcessor] 🎯 実行中: ${taskKey} (${task.aiType}) - 位置: ${taskPosition}`);
      
      // タブIDが渡されていない場合は新規作成
      if (!tabId) {
<<<<<<< HEAD
        const aiType = aiUrlManager.getDisplayName(task.aiType);
=======
        const aiType = task.multiAI ? task.aiType : this.normalizeAIType(task.aiType);
>>>>>>> 55e4328a
        tabId = await this.createNewWindow(aiType, taskPosition);
        if (!tabId) {
          throw new Error(`Failed to create tab for ${task.aiType}`);
        }
      }
      
      // ウィンドウIDを保存
      if (this.activeWindows.has(taskPosition)) {
        windowId = this.activeWindows.get(taskPosition).windowId;
      }
      
      // AITaskExecutorを使用してタスク実行
      const result = await this.aiTaskExecutor.executeAITask(tabId, {
<<<<<<< HEAD
        aiType: aiUrlManager.getDisplayName(task.aiType),
=======
        aiType: task.multiAI ? task.aiType : this.normalizeAIType(task.aiType),
>>>>>>> 55e4328a
        taskId: task.id,
        model: model,
        function: func,
        prompt: prompt,
        cellInfo: task.cellInfo || {
          row: task.row,
          column: task.column,
          columnIndex: task.columnIndex
        }
      });
      
      if (result.success) {
        // 結果をスプレッドシートに書き込み
        await this.writeToSpreadsheetFromTask(task, result.response);
        this.logger.log(`[ColumnProcessor] ✅ 完了: ${taskKey}`);
        this.completed.push(task.id);
        
        // ウィンドウを閉じる
        if (windowId) {
          try {
            await chrome.windows.remove(windowId);
            this.logger.log(`[ColumnProcessor] ウィンドウを閉じました: ${taskKey}`);
            this.activeWindows.delete(taskPosition);
          } catch (e) {
            // 既に閉じている場合は無視
          }
        }
      } else {
        throw new Error(result.error || 'Task execution failed');
      }
      
    } catch (error) {
      this.logger.error(`[ColumnProcessor] ❌ エラー: ${taskKey}`, error.message);
      this.failed.push(task.id);
      
      // エラー時もウィンドウを閉じる
      if (windowId) {
        try {
          await chrome.windows.remove(windowId);
          this.activeWindows.delete(taskPosition);
        } catch (e) {
          // 既に閉じている場合は無視
        }
      }
    }
  }
  
  /**
   * タスクから結果をスプレッドシートに書き込み
   * @param {Task} task - タスク
   * @param {string} response - AI応答
   */
  async writeToSpreadsheetFromTask(task, response) {
    try {
      if (!response) return;
      
      const column = task.column;
      const range = `${column}${task.row}`;
      
      // background contextで実行されているかチェック
      if (globalThis.sheetsClient) {
        // background contextから直接SheetsClientを使用
        const fullRange = this.spreadsheetData.sheetName 
          ? `'${this.spreadsheetData.sheetName}'!${range}` 
          : range;
        
        await globalThis.sheetsClient.updateCell(
          this.spreadsheetData.spreadsheetId, 
          fullRange, 
          response,
          this.spreadsheetData.gid
        );
        
        this.logger.log(`[ColumnProcessor] 📝 書き込み完了: ${range}`);
      } else {
        // UIページから実行されている場合はメッセージ送信
        const result = await chrome.runtime.sendMessage({
          action: 'writeToSpreadsheet',
          spreadsheetId: this.spreadsheetData.spreadsheetId,
          range: range,
          value: response,
          sheetName: this.spreadsheetData.sheetName
        });
        
        if (!result || !result.success) {
          throw new Error(result?.error || 'Failed to write');
        }
        
        this.logger.log(`[ColumnProcessor] 📝 書き込み完了: ${range}`);
      }
    } catch (error) {
      this.logger.error(`[ColumnProcessor] 書き込みエラー:`, error);
    }
  }
  

  /**
   * スプレッドシートをプロンプトグループ単位で処理（旧メソッド、互換性のため残す）
   * @param {Object} spreadsheetData - スプレッドシートデータ
   * @returns {Promise<Object>} 処理結果
   */
  async processSpreadsheet(spreadsheetData) {
    this.logger.log('[ColumnProcessor] 🚀 処理開始');
    this.spreadsheetData = spreadsheetData;
    
    const startTime = Date.now();
    
    // 作業開始時に拡張機能ウィンドウを右下に移動
    await this.moveExtensionWindowToBottomRight();
    
    // プロンプトグループを動的に検出
    const promptGroups = this.identifyPromptGroups();
    this.logger.log(`[ColumnProcessor] 📊 プロンプトグループ数: ${promptGroups.length}`);
    
    const processedGroups = [];
    
    // グループごとに処理
    for (let groupIndex = 0; groupIndex < promptGroups.length; groupIndex++) {
      const group = promptGroups[groupIndex];
      this.logger.log(`[ColumnProcessor] 📋 グループ ${groupIndex + 1}/${promptGroups.length} の処理開始`, {
        プロンプト列: group.promptColumns.map(i => this.indexToColumn(i)),
        回答列: group.answerColumns.map(i => this.indexToColumn(i)),
        AI種別: group.aiType,
        is3TypeAI: group.is3TypeAI
      });
      
      // スプレッドシートを再読み込み（前のグループの結果を反映）
      if (groupIndex > 0) {
        await this.reloadSpreadsheet();
      }
      
      // このグループのタスクリストを生成
      const tasks = await this.generateGroupTasks(group);
      
      if (tasks.length === 0) {
        this.logger.log(`[ColumnProcessor] グループ ${groupIndex + 1} に処理対象タスクなし`);
        continue;
      }
      
      this.logger.log(`[ColumnProcessor] 📝 グループ ${groupIndex + 1} のタスク数: ${tasks.length}`);
      processedGroups.push(groupIndex);
      
      // タスクを実行（3つずつ並列処理）
      await this.executeGroupTasks(group, tasks);
    }
    
    // 全ウィンドウを閉じる
    await this.closeAllWindows();
    
    const totalTime = Math.round((Date.now() - startTime) / 1000);
    
    return {
      success: true,
      total: this.completed.length + this.failed.length,
      completed: this.completed.length,
      failed: this.failed.length,
      totalTime: `${totalTime}秒`,
      processedGroups: processedGroups.length
    };
  }

  /**
   * プロンプトグループを動的に検出
   * @returns {Array} プロンプトグループの配列
   */
  identifyPromptGroups() {
    const groups = [];
    const structure = this.analyzeStructure();
    const { menuRow, aiRow } = structure;
    
    if (menuRow < 0 || aiRow < 0) {
      return groups;
    }
    
    const menuRowData = this.spreadsheetData.values[menuRow];
    const aiRowData = this.spreadsheetData.values[aiRow];
    
    let currentGroup = null;
    
    for (let i = 0; i < menuRowData.length; i++) {
      const menuCell = menuRowData[i] || '';
      const aiCell = aiRowData[i] || '';
      
      // プロンプト列を検出（プロンプト、プロンプト2-5）
      if (menuCell.includes('プロンプト')) {
        if (!currentGroup) {
          // 新しいグループを開始
          currentGroup = {
            promptColumns: [],
            answerColumns: [],
            aiType: aiCell,
            is3TypeAI: aiCell.includes('3種類AI') || aiCell.includes('３種類AI')
          };
        }
        currentGroup.promptColumns.push(i);
      }
      // 回答列またはレポート化列を検出
      else if (menuCell.includes('回答') || menuCell.includes('レポート')) {
        if (currentGroup) {
          currentGroup.answerColumns.push(i);
        }
      }
      // グループの終了を検出（プロンプトも回答も含まない列）
      else if (currentGroup && currentGroup.promptColumns.length > 0 && currentGroup.answerColumns.length > 0) {
        groups.push(currentGroup);
        currentGroup = null;
      }
    }
    
    // 最後のグループを追加
    if (currentGroup && currentGroup.promptColumns.length > 0 && currentGroup.answerColumns.length > 0) {
      groups.push(currentGroup);
    }
    
    return groups;
  }

  /**
   * グループのタスクを生成（セル位置情報のみ）
   * @param {Object} group - プロンプトグループ
   * @returns {Promise<Array>} タスクリスト
   */
  async generateGroupTasks(group) {
    const tasks = [];
    const structure = this.analyzeStructure();
    const { startRow } = structure;
    
    // 行制御を取得
    const rowControl = this.getRowControl();
    
    // 作業行でタスクを生成
    for (let rowIndex = startRow; rowIndex < this.spreadsheetData.values.length; rowIndex++) {
      const rowNumber = rowIndex + 1;
      
      // 行制御チェック
      if (!this.shouldProcessRow(rowNumber, rowControl)) {
        continue;
      }
      
      // プロンプトの存在確認
      const hasPrompt = group.promptColumns.some(pCol => {
        const value = this.getCellValue(rowIndex, pCol);
        return value && value.trim();
      });
      
      if (!hasPrompt) {
        continue;
      }
      
      // 3種類AIの場合は3つのタスクを生成
      if (group.is3TypeAI) {
        // ChatGPT, Claude, Geminiの順で処理
        const aiTypes = [
          { type: 'ChatGPT', name: 'ChatGPT' },
          { type: 'Claude', name: 'Claude' },
          { type: 'Gemini', name: 'Gemini' }
        ];
        
        for (let i = 0; i < Math.min(3, group.answerColumns.length); i++) {
          const answerCol = group.answerColumns[i];
          const existingAnswer = this.getCellValue(rowIndex, answerCol);
          
          if (!this.hasAnswer(existingAnswer)) {
            tasks.push({
              id: `${this.indexToColumn(answerCol)}${rowNumber}_${Date.now()}_${i}`,
              row: rowNumber,
              rowIndex: rowIndex,
              promptColumns: group.promptColumns,
              answerColumn: answerCol,
              aiType: aiTypes[i].type,
              aiName: aiTypes[i].name,
              is3TypeAI: true
            });
          }
        }
      } else {
        // 通常の場合は1つのタスク
        const answerCol = group.answerColumns[0];
        const existingAnswer = this.getCellValue(rowIndex, answerCol);
        
        if (!this.hasAnswer(existingAnswer)) {
          tasks.push({
            id: `${this.indexToColumn(answerCol)}${rowNumber}_${Date.now()}`,
            row: rowNumber,
            rowIndex: rowIndex,
            promptColumns: group.promptColumns,
            answerColumn: answerCol,
            aiType: aiUrlManager.getDisplayName(group.aiType),
            is3TypeAI: false
          });
        }
      }
    }
    
    return tasks;
  }

  /**
   * グループのタスクを実行（3つずつ並列処理）
   * @param {Object} group - プロンプトグループ
   * @param {Array} tasks - タスクリスト
   */
  async executeGroupTasks(group, tasks) {
    const structure = this.analyzeStructure();
    const { modelRow, functionRow } = structure;
    
    // 3つずつ処理
    for (let i = 0; i < tasks.length; i += 3) {
      const batch = tasks.slice(i, Math.min(i + 3, tasks.length));
      this.logger.log(`[ColumnProcessor] 🎯 バッチ処理開始: ${batch.length}タスク`);
      
      // 各タスクのプロンプトとモデル・機能を事前に準備
      const taskDataList = [];
      for (let taskIndex = 0; taskIndex < batch.length; taskIndex++) {
        const task = batch[taskIndex];
        
        // プロンプトを動的取得
        const prompt = await this.fetchPrompt(task);
        if (!prompt) {
          this.logger.warn(`[ColumnProcessor] ⚠️ プロンプトが空: ${this.indexToColumn(task.answerColumn)}${task.row}`);
          this.failed.push(task.id);
          continue;
        }
        
        // セル位置をプロンプトの冒頭に追加
        const cellPosition = `${this.indexToColumn(task.answerColumn)}${task.row}`;
        const promptWithPosition = `【現在${cellPosition}セルを処理中です】\n\n${prompt}`;
        
        // モデルと機能を取得（TaskGeneratorV2と同じロジック）
        let model, func;
        if (group.is3TypeAI) {
          // 3種類AIの場合は回答列のモデル・機能を使用
          const rawModel = this.getCellValue(modelRow, task.answerColumn);
          const rawFunc = this.getCellValue(functionRow, task.answerColumn);
          this.logger.log(`[ColumnProcessor] 3種類AI: モデル取得 row=${modelRow} col=${task.answerColumn} value="${rawModel}"`);
          this.logger.log(`[ColumnProcessor] 3種類AI: 機能取得 row=${functionRow} col=${task.answerColumn} value="${rawFunc}"`);
          // スプレッドシートの値をそのまま使用
          model = rawModel;
          func = rawFunc;
        } else {
          // 通常の場合: まずプロンプト列から取得を試み、なければ回答列から取得
          let rawModel = null;
          let rawFunc = null;
          
          // まずプロンプト列から取得を試みる
          if (group.promptColumns && group.promptColumns.length > 0) {
            rawModel = this.getCellValue(modelRow, group.promptColumns[0]);
            rawFunc = this.getCellValue(functionRow, group.promptColumns[0]);
            if (rawModel) {
              this.logger.log(`[ColumnProcessor] 通常: モデル取得 プロンプト列${group.promptColumns[0]}から "${rawModel}"`);
            }
            if (rawFunc) {
              this.logger.log(`[ColumnProcessor] 通常: 機能取得 プロンプト列${group.promptColumns[0]}から "${rawFunc}"`);
            }
          }
          
          // プロンプト列に値がなければ回答列から取得
          if (!rawModel && group.answerColumns && group.answerColumns.length > 0) {
            rawModel = this.getCellValue(modelRow, group.answerColumns[0]);
            if (rawModel) {
              this.logger.log(`[ColumnProcessor] 通常: モデル取得 回答列${group.answerColumns[0]}から "${rawModel}"`);
            }
          }
          if (!rawFunc && group.answerColumns && group.answerColumns.length > 0) {
            rawFunc = this.getCellValue(functionRow, group.answerColumns[0]);
            if (rawFunc) {
              this.logger.log(`[ColumnProcessor] 通常: 機能取得 回答列${group.answerColumns[0]}から "${rawFunc}"`);
            }
          }
          
          // スプレッドシートの値をそのまま使用（空の場合はnullまたはundefined）
          model = rawModel;
          func = rawFunc;
        }
        
        // タスクデータを保存（後でウィンドウを並列で開く）
        taskDataList.push({
          task: task,
          prompt: promptWithPosition,
          model: model,
          func: func,
          taskIndex: taskIndex
        });
      }
      
      // すべてのウィンドウを同時に開く（並列処理）
      this.logger.log(`[ColumnProcessor] 🚀 ${taskDataList.length}個のウィンドウを並列で開きます`);
      const windowOpenStartTime = performance.now();
      
      const windowPromises = taskDataList.map(async (data) => {
        const tabId = await this.createNewWindow(data.task.aiType, data.taskIndex);
        if (!tabId) {
          this.logger.error(`[ColumnProcessor] ウィンドウ作成失敗: ${this.indexToColumn(data.task.answerColumn)}${data.task.row}`);
          this.failed.push(data.task.id);
          return null;
        }
        return { ...data, tabId };
      });
      
      const windows = await Promise.all(windowPromises);
      const validWindows = windows.filter(w => w !== null);
      
      const windowOpenTime = (performance.now() - windowOpenStartTime).toFixed(0);
      this.logger.log(`[ColumnProcessor] ✅ ${validWindows.length}個のウィンドウを開きました (${windowOpenTime}ms)`);
      
      // 5秒ずつずらして送信
      const promises = [];
      for (let i = 0; i < validWindows.length; i++) {
        const window = validWindows[i];
        
        // 送信を遅延実行
        const delayedExecution = (async () => {
          // 指定秒数待機してから送信
          await this.delay(i * 5000);
          return this.executeSingleTask(window.task, window.prompt, window.model, window.func, window.taskIndex, window.tabId);
        })();
        
        promises.push(delayedExecution);
      }
      
      // バッチ内の全タスクの完了を待つ
      await Promise.allSettled(promises);
      
      // ウィンドウは各タスクで個別に閉じるので、ここでは閉じない
      
      this.logger.log(`[ColumnProcessor] ✅ バッチ処理完了`);
      
      // 次のバッチまで少し待機
      if (i + 3 < tasks.length) {
        await this.delay(2000);
      }
    }
  }

  /**
   * 単一タスクを実行
   * @param {Object} task - タスク
   * @param {string} prompt - プロンプト
   * @param {string} model - モデル
   * @param {string} func - 機能
   * @param {number} taskPosition - タスク位置（0,1,2）
   * @param {number} tabId - 既に開いているタブID（オプション）
   */
  async executeSingleTask(task, prompt, model, func, taskPosition = 0, tabId = null) {
    const taskKey = `${this.indexToColumn(task.answerColumn)}${task.row}`;
    let windowId = null;
    
    try {
      this.logger.log(`[ColumnProcessor] 🎯 実行中: ${taskKey} (${task.aiType}) - 位置: ${taskPosition}`);
      
      // タブIDが渡されていない場合は新規作成（後方互換性のため）
      if (!tabId) {
        tabId = await this.createNewWindow(task.aiType, taskPosition);
        if (!tabId) {
          throw new Error(`Failed to create tab for ${task.aiType}`);
        }
      }
      
      // ウィンドウIDを保存（後で閉じるため）
      if (this.activeWindows.has(taskPosition)) {
        windowId = this.activeWindows.get(taskPosition).windowId;
      }
      
      // AITaskExecutorを使用してタスク実行（モデル・機能設定、プロンプト送信を含む）
      const result = await this.aiTaskExecutor.executeAITask(tabId, {
        aiType: task.aiType,
        taskId: task.id,
        model: model,
        function: func,
        prompt: prompt,
        cellInfo: {
          row: task.row,
          column: this.indexToColumn(task.answerColumn),
          columnIndex: task.answerColumn
        }
      });
      
      if (result.success) {
        // 結果をスプレッドシートに書き込み
        await this.writeToSpreadsheet(task, result.response);
        this.logger.log(`[ColumnProcessor] ✅ 完了: ${taskKey}`);
        this.completed.push(task.id);
        
        // タスク成功時のみウィンドウを閉じる（V2の場合は完了を待っているため）
        if (windowId) {
          try {
            await chrome.windows.remove(windowId);
            this.logger.log(`[ColumnProcessor] ウィンドウを閉じました: ${taskKey}`);
            this.activeWindows.delete(taskPosition);
          } catch (e) {
            // 既に閉じている場合は無視
          }
        }
      } else {
        throw new Error(result.error || 'Task execution failed');
      }
      
    } catch (error) {
      this.logger.error(`[ColumnProcessor] ❌ エラー: ${taskKey}`, error.message);
      this.failed.push(task.id);
      
      // エラー時もウィンドウを閉じる
      if (windowId) {
        try {
          await chrome.windows.remove(windowId);
          this.logger.log(`[ColumnProcessor] ウィンドウを閉じました（エラー）: ${taskKey}`);
          this.activeWindows.delete(taskPosition);
        } catch (e) {
          // 既に閉じている場合は無視
        }
      }
    }
  }

  /**
   * プロンプトを動的に取得（プロンプト1-5を連結）
   * @param {Object} task - タスク
   * @returns {Promise<string>} プロンプト
   */
  async fetchPrompt(task) {
    try {
      const prompts = [];
      
      // 各プロンプト列から値を取得
      for (const colIndex of task.promptColumns) {
        const value = this.getCellValue(task.rowIndex, colIndex);
        if (value && value.trim()) {
          prompts.push(value.trim());
        }
      }
      
      // プロンプトを連結
      return prompts.join('\n\n');
      
    } catch (error) {
      this.logger.error(`[ColumnProcessor] プロンプト取得エラー:`, error);
      return null;
    }
  }

  /**
   * 新しいウィンドウを作成（タスクごとに毎回新規）
   * @param {string} aiType - AI種別
   * @param {number} taskPosition - タスク位置（0,1,2）
   * @returns {Promise<number>} タブID
   */
  async createNewWindow(aiType, taskPosition = 0) {
    try {
      // 既存のウィンドウがあれば先に閉じる
      if (this.activeWindows.has(taskPosition)) {
        const windowInfo = this.activeWindows.get(taskPosition);
        try {
          await chrome.windows.remove(windowInfo.windowId);
        } catch (e) {
          // 既に閉じている場合は無視
        }
        this.activeWindows.delete(taskPosition);
      }
      
      const windowCreateStart = performance.now();
      
      // タスク位置に基づいてウィンドウ位置を計算
      const position = await this.calculateWindowPosition(taskPosition);
      
      // 新しいウィンドウを作成
      const url = this.getAIUrl(aiType);
      const window = await chrome.windows.create({
        url: url,
        type: 'popup',  // popupタイプに変更
        left: position.left,
        top: position.top,
        width: position.width,
        height: position.height
      });
      
      const createTime = (performance.now() - windowCreateStart).toFixed(0);
      this.logger.log(`[ColumnProcessor] ウィンドウ作成完了 (${createTime}ms): ${aiType} - ID=${window.id}`);
      
      this.activeWindows.set(taskPosition, { 
        windowId: window.id,
        aiType: aiType
      });
      
      // タブを取得
      const tabs = await chrome.tabs.query({ windowId: window.id });
      const tabId = tabs[0].id;
      
      // ページ読み込み完了を動的に待機（最大15秒）
      const readyStartTime = performance.now();
      await this.waitForTabReady(tabId, aiType);
      const readyTime = (performance.now() - readyStartTime).toFixed(0);
      this.logger.log(`[ColumnProcessor] ページ読み込み完了 (${readyTime}ms): ${aiType}`);
      
      // スクリプト注入前の短い待機（安定性のため）
      await this.delay(500);
      
      return tabId;
      
    } catch (error) {
      this.logger.error(`[ColumnProcessor] タブ作成エラー:`, error);
      return null;
    }
  }

  /**
   * ウィンドウ位置を計算（タスク位置ベースの4分割配置）
   * @param {number} taskPosition - タスク位置（0,1,2）
   * @returns {Promise<Object>} 位置情報
   */
  async calculateWindowPosition(taskPosition) {
    // 画面情報を取得
    const displays = await chrome.system.display.getInfo();
    const primaryDisplay = displays.find(d => d.isPrimary) || displays[0];
    
    const screenWidth = primaryDisplay.workArea.width;
    const screenHeight = primaryDisplay.workArea.height;
    const screenLeft = primaryDisplay.workArea.left;
    const screenTop = primaryDisplay.workArea.top;
    
    // 画面を4分割
    const halfWidth = Math.floor(screenWidth / 2);
    const halfHeight = Math.floor(screenHeight / 2);
    
    // タスク位置ごとの配置
    const positions = [
      {
        // 1つ目のタスク: 左上
        left: screenLeft,
        top: screenTop,
        width: halfWidth,
        height: halfHeight
      },
      {
        // 2つ目のタスク: 右上
        left: screenLeft + halfWidth,
        top: screenTop,
        width: halfWidth,
        height: halfHeight
      },
      {
        // 3つ目のタスク: 左下
        left: screenLeft,
        top: screenTop + halfHeight,
        width: halfWidth,
        height: halfHeight
      }
    ];
    
    // 右下は拡張機能用に空けておく
    
    return positions[taskPosition] || positions[0];
  }

  /**
   * スプレッドシートを再読み込み
   */
  async reloadSpreadsheet() {
    try {
      // background contextで実行されているかチェック
      if (globalThis.sheetsClient) {
        // background contextから直接SheetsClientを使用
        const gid = this.spreadsheetData.gid || null;
        const data = await globalThis.sheetsClient.loadAutoAIData(
          this.spreadsheetData.spreadsheetId,
          gid
        );
        this.spreadsheetData.values = data.values;
        this.logger.log('[ColumnProcessor] ✅ スプレッドシート再読み込み完了（direct）');
      } else {
        // UIページから実行されている場合
        const response = await chrome.runtime.sendMessage({
          action: 'loadSpreadsheet',
          spreadsheetId: this.spreadsheetData.spreadsheetId,
          sheetName: this.spreadsheetData.sheetName
        });
        
        if (response && response.success) {
          this.spreadsheetData.values = response.data.values;
        }
        this.logger.log('[ColumnProcessor] ✅ スプレッドシート再読み込み完了（message）');
      }
    } catch (error) {
      this.logger.error('[ColumnProcessor] スプレッドシート再読み込みエラー:', error);
    }
  }

  /**
   * 結果をスプレッドシートに書き込み
   * @param {Object} task - タスク
   * @param {string} response - AI応答
   */
  async writeToSpreadsheet(task, response) {
    try {
      if (!response) return;
      
      const column = this.indexToColumn(task.answerColumn);
      const range = `${column}${task.row}`;
      
      // background contextで実行されているかチェック
      if (globalThis.sheetsClient) {
        // background contextから直接SheetsClientを使用
        const fullRange = this.spreadsheetData.sheetName 
          ? `'${this.spreadsheetData.sheetName}'!${range}` 
          : range;
        
        await globalThis.sheetsClient.updateCell(
          this.spreadsheetData.spreadsheetId, 
          fullRange, 
          response,
          this.spreadsheetData.gid
        );
        
        this.logger.log(`[ColumnProcessor] 📝 書き込み完了: ${range}`);
      } else {
        // UIページから実行されている場合はメッセージ送信
        const result = await chrome.runtime.sendMessage({
          action: 'writeToSpreadsheet',
          spreadsheetId: this.spreadsheetData.spreadsheetId,
          range: range,
          value: response,
          sheetName: this.spreadsheetData.sheetName
        });
        
        if (!result || !result.success) {
          throw new Error(result?.error || 'Failed to write');
        }
        
        this.logger.log(`[ColumnProcessor] 📝 書き込み完了: ${range}`);
      }
    } catch (error) {
      this.logger.error(`[ColumnProcessor] 書き込みエラー:`, error);
    }
  }

  /**
   * スプレッドシート構造を解析
   */
  analyzeStructure() {
    let menuRow = -1, aiRow = -1, modelRow = -1, functionRow = -1;
    
    for (let i = 0; i < Math.min(10, this.spreadsheetData.values.length); i++) {
      const firstCell = this.getCellValue(i, 0);
      if (!firstCell) continue;
      
      const lower = firstCell.toLowerCase();
      if (lower.includes('メニュー')) menuRow = i;
      else if (lower === 'ai') aiRow = i;
      else if (lower === 'モデル' || lower === 'model') modelRow = i;
      else if (lower === '機能' || lower === 'function') functionRow = i;
    }
    
    const startRow = Math.max(menuRow + 1, aiRow + 1, modelRow + 1, functionRow + 1, 8);
    
    return { menuRow, aiRow, modelRow, functionRow, startRow };
  }

  /**
   * 行制御を取得
   */
  getRowControl() {
    for (let i = 0; i < Math.min(20, this.spreadsheetData.values.length); i++) {
      const cell = this.getCellValue(i, 0);
      if (!cell) continue;
      
      const lower = cell.toLowerCase();
      if (lower.startsWith('only:')) {
        return { type: 'only', values: this.parseControlValues(cell.substring(5)) };
      } else if (lower.startsWith('skip:')) {
        return { type: 'skip', values: this.parseControlValues(cell.substring(5)) };
      }
    }
    return null;
  }

  /**
   * 行を処理すべきか判定
   */
  shouldProcessRow(rowNumber, rowControl) {
    if (!rowControl) return true;
    
    if (rowControl.type === 'only') {
      return rowControl.values.includes(rowNumber);
    } else if (rowControl.type === 'skip') {
      return !rowControl.values.includes(rowNumber);
    }
    
    return true;
  }

  /**
   * 制御値をパース
   */
  parseControlValues(str) {
    const values = [];
    const parts = str.split(',');
    
    for (const part of parts) {
      const trimmed = part.trim();
      if (/^\d+$/.test(trimmed)) {
        values.push(parseInt(trimmed, 10));
      } else if (/^\d+-\d+$/.test(trimmed)) {
        const [start, end] = trimmed.split('-').map(n => parseInt(n, 10));
        for (let i = start; i <= end; i++) {
          values.push(i);
        }
      }
    }
    
    return values;
  }

  /**
   * セルの値を取得
   */
  getCellValue(row, col) {
    if (typeof row === 'number' && row >= 0 && row < this.spreadsheetData.values.length) {
      const rowData = this.spreadsheetData.values[row];
      if (rowData && col >= 0 && col < rowData.length) {
        return rowData[col];
      }
    }
    return null;
  }

  /**
   * 回答が存在するか確認
   */
  hasAnswer(value) {
    if (!value || !value.trim()) return false;
    
    const trimmed = value.trim().toLowerCase();
    const errorMarkers = ['error', 'エラー', 'failed', '失敗', '×'];
    
    return !errorMarkers.some(marker => trimmed.includes(marker));
  }

  /**
   * 列インデックスを列名に変換
   */
  indexToColumn(index) {
    let column = '';
    let temp = index;
    
    while (temp >= 0) {
      column = String.fromCharCode((temp % 26) + 65) + column;
      temp = Math.floor(temp / 26) - 1;
    }
    
    return column;
  }


  /**
   * AI種別のURLを取得
   */
  getAIUrl(aiType) {
    const urls = {
      'claude': 'https://claude.ai/new',
      'chatgpt': 'https://chat.openai.com',
      'gemini': 'https://gemini.google.com/app',
      'genspark': 'https://www.genspark.ai'
    };
    
    const normalizedType = aiUrlManager.normalizeAIType(aiType);
    return urls[normalizedType] || urls.claude;
  }

  /**
   * 全ウィンドウを閉じる
   */
  async closeAllWindows() {
    for (const [taskPosition, windowInfo] of this.activeWindows) {
      try {
        await chrome.windows.remove(windowInfo.windowId);
        this.logger.log(`[ColumnProcessor] ウィンドウを閉じました: 位置${taskPosition} (${windowInfo.aiType})`);
      } catch (error) {
        // 既に閉じている場合は無視
      }
    }
    this.activeWindows.clear();
  }

  /**
   * タブの準備完了を待機
   * @param {number} tabId - タブID
   * @param {string} aiType - AI種別
   */
  async waitForTabReady(tabId, aiType) {
    const maxAttempts = 30; // 最大30秒待機
    let attempts = 0;
    
    while (attempts < maxAttempts) {
      try {
        const tab = await chrome.tabs.get(tabId);
        
        // ページが完全に読み込まれているかチェック
        if (tab.status === 'complete' && !tab.url.startsWith('chrome://')) {
          this.logger.log(`[ColumnProcessor] ✅ ${aiType}タブ準備完了`);
          return true;
        }
      } catch (error) {
        this.logger.error(`[ColumnProcessor] タブ状態確認エラー:`, error);
      }
      
      await this.delay(1000);
      attempts++;
    }
    
    this.logger.warn(`[ColumnProcessor] ⚠️ ${aiType}タブ準備タイムアウト`);
    return false;
  }

  /**
   * 遅延処理
   */
  async delay(ms) {
    return new Promise(resolve => setTimeout(resolve, ms));
  }

  /**
   * 拡張機能ウィンドウを右下に移動
   */
  async moveExtensionWindowToBottomRight() {
    try {
      // 保存されている拡張機能ウィンドウIDを取得
      const result = await chrome.storage.local.get(['extensionWindowId']);
      const windowId = result.extensionWindowId;
      
      if (!windowId) {
        this.logger.log('[ColumnProcessor] 拡張機能ウィンドウIDが見つかりません');
        return;
      }
      
      // ウィンドウが存在するか確認
      try {
        await chrome.windows.get(windowId);
      } catch (error) {
        this.logger.log('[ColumnProcessor] 拡張機能ウィンドウが存在しません');
        return;
      }
      
      // スクリーン情報を取得
      const displays = await chrome.system.display.getInfo();
      const primaryDisplay = displays.find(d => d.isPrimary) || displays[0];
      
      const screenInfo = {
        width: primaryDisplay.workArea.width,
        height: primaryDisplay.workArea.height,
        left: primaryDisplay.workArea.left,
        top: primaryDisplay.workArea.top
      };
      
      // 右下に配置（画面の半分のサイズ）
      const halfWidth = Math.floor(screenInfo.width / 2);
      const halfHeight = Math.floor(screenInfo.height / 2);
      
      await chrome.windows.update(windowId, {
        left: screenInfo.left + halfWidth,
        top: screenInfo.top + halfHeight,
        width: halfWidth,
        height: halfHeight,
        state: 'normal'
      });
      
      this.logger.log('[ColumnProcessor] ✅ 拡張機能ウィンドウを右下に移動しました');
    } catch (error) {
      this.logger.error('[ColumnProcessor] 拡張機能ウィンドウの移動エラー:', error);
    }
  }
}<|MERGE_RESOLUTION|>--- conflicted
+++ resolved
@@ -129,11 +129,7 @@
           model: task.model,
           func: task.function,
           taskIndex: taskIndex,
-<<<<<<< HEAD
-          aiType: aiUrlManager.getDisplayName(task.aiType)
-=======
-          aiType: task.multiAI ? task.aiType : this.normalizeAIType(task.aiType)
->>>>>>> 55e4328a
+          aiType: task.multiAI ? task.aiType : aiUrlManager.getDisplayName(task.aiType)
         });
       }
       
@@ -225,11 +221,7 @@
       
       // タブIDが渡されていない場合は新規作成
       if (!tabId) {
-<<<<<<< HEAD
-        const aiType = aiUrlManager.getDisplayName(task.aiType);
-=======
-        const aiType = task.multiAI ? task.aiType : this.normalizeAIType(task.aiType);
->>>>>>> 55e4328a
+        const aiType = task.multiAI ? task.aiType : aiUrlManager.getDisplayName(task.aiType);
         tabId = await this.createNewWindow(aiType, taskPosition);
         if (!tabId) {
           throw new Error(`Failed to create tab for ${task.aiType}`);
@@ -243,11 +235,7 @@
       
       // AITaskExecutorを使用してタスク実行
       const result = await this.aiTaskExecutor.executeAITask(tabId, {
-<<<<<<< HEAD
-        aiType: aiUrlManager.getDisplayName(task.aiType),
-=======
-        aiType: task.multiAI ? task.aiType : this.normalizeAIType(task.aiType),
->>>>>>> 55e4328a
+        aiType: task.multiAI ? task.aiType : aiUrlManager.getDisplayName(task.aiType),
         taskId: task.id,
         model: model,
         function: func,
